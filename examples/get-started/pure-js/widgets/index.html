<!DOCTYPE html>
<html lang="en">
  <head>
    <meta charset="utf-8" />
    <title>deck.gl Example</title>
    <style>
      body {
        margin: 0;
        width: 100vw;
        height: 100vh;
        overflow: hidden;
      }
<<<<<<< HEAD

      @media screen and (max-width: 600px) {
        .deckgl-widget {
          /* mobile */
          --button-size: 48px;
          --button-corner-radius: 12px;
        }
      }
    </style>
  </head>
  <body></body>
  <script type="module" src="app.js"></script>
=======
    }

    .purple {
      --button-background: hsl(240, 40%, 40%);
      --button-stroke: hsla(240, 40%, 40%, 0.3);
      --button-icon-hover: rgb(236, 236, 236);
      --button-icon-idle: rgb(174, 174, 202);
    }
  </style>
</head>
<body>
</body>
<script type="module" src="app.js"></script>
>>>>>>> 61d2f55d
</html><|MERGE_RESOLUTION|>--- conflicted
+++ resolved
@@ -10,7 +10,6 @@
         height: 100vh;
         overflow: hidden;
       }
-<<<<<<< HEAD
 
       @media screen and (max-width: 600px) {
         .deckgl-widget {
@@ -19,23 +18,15 @@
           --button-corner-radius: 12px;
         }
       }
+
+      .purple {
+        --button-background: hsl(240, 40%, 40%);
+        --button-stroke: hsla(240, 40%, 40%, 0.3);
+        --button-icon-hover: rgb(236, 236, 236);
+        --button-icon-idle: rgb(174, 174, 202);
+      }
     </style>
   </head>
   <body></body>
   <script type="module" src="app.js"></script>
-=======
-    }
-
-    .purple {
-      --button-background: hsl(240, 40%, 40%);
-      --button-stroke: hsla(240, 40%, 40%, 0.3);
-      --button-icon-hover: rgb(236, 236, 236);
-      --button-icon-idle: rgb(174, 174, 202);
-    }
-  </style>
-</head>
-<body>
-</body>
-<script type="module" src="app.js"></script>
->>>>>>> 61d2f55d
 </html>