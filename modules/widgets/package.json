{
  "name": "@deck.gl/widgets",
  "description": "UI widgets for deck.gl",
  "license": "MIT",
  "type": "module",
  "version": "9.0.0-beta.9",
  "publishConfig": {
    "access": "public"
  },
  "keywords": [
    "webgl",
    "visualization",
    "components",
    "widgets"
  ],
  "repository": {
    "type": "git",
    "url": "https://github.com/visgl/deck.gl.git"
  },
  "types": "dist/index.d.ts",
  "main": "dist/index.cjs",
  "module": "dist/index.js",
  "exports": {
    ".": {
      "types": "./dist/index.d.ts",
      "import": "./dist/index.js",
      "require": "./dist/index.cjs"
    }
  },
  "files": [
    "dist",
    "src",
    "dist.min.js"
  ],
  "sideEffects": false,
  "scripts": {
    "build": "cp ./src/stylesheet.css ./dist/stylesheet.css",
    "build-bundle": "ocular-bundle ./bundle.ts",
    "prepublishOnly": "npm run build-bundle && npm run build-bundle -- --env=dev"
  },
  "dependencies": {
<<<<<<< HEAD
    "@babel/runtime": "^7.0.0",
=======
>>>>>>> 04fc4ad8
    "preact": "^10.17.0"
  },
  "peerDependencies": {
    "@deck.gl/core": "^9.0.0-beta"
  },
  "gitHead": "13ace64fc2cee08c133afc882fc307253489a4e4"
}<|MERGE_RESOLUTION|>--- conflicted
+++ resolved
@@ -39,10 +39,6 @@
     "prepublishOnly": "npm run build-bundle && npm run build-bundle -- --env=dev"
   },
   "dependencies": {
-<<<<<<< HEAD
-    "@babel/runtime": "^7.0.0",
-=======
->>>>>>> 04fc4ad8
     "preact": "^10.17.0"
   },
   "peerDependencies": {
