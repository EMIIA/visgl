--- conflicted
+++ resolved
@@ -5,16 +5,9 @@
   "compilerOptions": {
     "composite": true,
     "rootDir": "src",
-<<<<<<< HEAD
-    "outDir": "typed",
-    "jsx": "preserve",
-    "jsxFactory": "h",
-    "jsxFragmentFactory": "Fragment"
-=======
     "outDir": "dist",
     "jsx": "react-jsx",
     "jsxImportSource": "preact"
->>>>>>> 04fc4ad8
   },
   "references": [
     {"path": "../core"}
