import {GL} from '@luma.gl/constants';
import type {BufferAttributeLayout, VertexFormat} from '@luma.gl/core';
import type {TypedArrayConstructor} from '../../types/types';
import type {BufferAccessor} from './data-column';

/* eslint-disable complexity */
export function glArrayFromType(glType: number): TypedArrayConstructor {
  // Sorted in some order of likelihood to reduce amount of comparisons
  switch (glType) {
    case GL.FLOAT:
      return Float32Array;
    case GL.DOUBLE:
      return Float64Array;
    case GL.UNSIGNED_SHORT:
    case GL.UNSIGNED_SHORT_5_6_5:
    case GL.UNSIGNED_SHORT_4_4_4_4:
    case GL.UNSIGNED_SHORT_5_5_5_1:
      return Uint16Array;
    case GL.UNSIGNED_INT:
      return Uint32Array;
    case GL.UNSIGNED_BYTE:
      return Uint8ClampedArray;
    case GL.BYTE:
      return Int8Array;
    case GL.SHORT:
      return Int16Array;
    case GL.INT:
      return Int32Array;
    default:
      throw new Error('Unknown GL type');
  }
}
/* eslint-enable complexity */

const glTypeToBufferFormat = {
  [GL.FLOAT]: 'float32',
  [GL.DOUBLE]: 'float32',
  [GL.UNSIGNED_SHORT]: 'uint16',
  [GL.UNSIGNED_SHORT_5_6_5]: 'uint16',
  [GL.UNSIGNED_SHORT_4_4_4_4]: 'uint16',
  [GL.UNSIGNED_SHORT_5_5_5_1]: 'uint16',
  [GL.UNSIGNED_INT]: 'uint32',
  [GL.UNSIGNED_BYTE]: 'uint8',
  [GL.BYTE]: 'sint8',
  [GL.SHORT]: 'sint16',
  [GL.INT]: 'sint32'
} as const;

export function getBufferAttributeLayout(
  name: string,
  accessor: BufferAccessor
): BufferAttributeLayout {
  let type = glTypeToBufferFormat[accessor.type ?? GL.FLOAT];
  if (accessor.normalized) {
    type = type.replace('int', 'norm');
  }
<<<<<<< HEAD
  const result: BufferAttributeLayout = {
=======
  return {
>>>>>>> 4154c68d
    attribute: name,
    format: accessor.size > 1 ? (`${type}x${accessor.size}` as VertexFormat) : type,
    byteOffset: accessor.offset || 0
    // Note stride is set on the top level
  };
<<<<<<< HEAD
  // if (accessor.stride) {
  //   result.byteStride = accessor.stride;
  // }
  // if (accessor.offset) {
  //   result.attributes[0].byteOffset = accessor.offset;
  // }
  return result;
=======
>>>>>>> 4154c68d
}<|MERGE_RESOLUTION|>--- conflicted
+++ resolved
@@ -54,24 +54,10 @@
   if (accessor.normalized) {
     type = type.replace('int', 'norm');
   }
-<<<<<<< HEAD
-  const result: BufferAttributeLayout = {
-=======
   return {
->>>>>>> 4154c68d
     attribute: name,
     format: accessor.size > 1 ? (`${type}x${accessor.size}` as VertexFormat) : type,
     byteOffset: accessor.offset || 0
     // Note stride is set on the top level
   };
-<<<<<<< HEAD
-  // if (accessor.stride) {
-  //   result.byteStride = accessor.stride;
-  // }
-  // if (accessor.offset) {
-  //   result.attributes[0].byteOffset = accessor.offset;
-  // }
-  return result;
-=======
->>>>>>> 4154c68d
 }