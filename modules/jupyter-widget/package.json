{
  "name": "@deck.gl/jupyter-widget",
  "description": "Jupyter widget for rendering deck.gl in a Jupyter notebook",
  "license": "MIT",
  "version": "8.10.0-alpha.2",
  "keywords": [
    "jupyter",
    "jupyterlab",
    "jupyterlab-extension",
    "widgets",
    "geospatial"
  ],
  "repository": {
    "type": "git",
    "url": "https://github.com/visgl/deck.gl.git"
  },
  "main": "dist/index.js",
  "files": [
    "dist/index.js",
    "dist/index.js.map",
    "src",
    "README.md"
  ],
  "sideEffects": false,
  "scripts": {
    "watch": "npm run build -- --watch",
    "build": "ocular-bundle ./src/index.js --output=./dist/index.js --globalName= --sourcemap --format=umd --externals=@jupyter-widgets/base",
    "build:labextension": "npm pack",
    "prepublishOnly": "npm run build"
  },
  "dependencies": {
    "@deck.gl/aggregation-layers": "8.10.0-alpha.2",
    "@deck.gl/geo-layers": "8.10.0-alpha.2",
    "@deck.gl/google-maps": "8.10.0-alpha.2",
    "@deck.gl/json": "8.10.0-alpha.2",
    "@deck.gl/layers": "8.10.0-alpha.2",
    "@deck.gl/mesh-layers": "8.10.0-alpha.2",
    "@jupyter-widgets/base": "^1.1.10 || ^2 || ^3 || ^4",
<<<<<<< HEAD
    "@loaders.gl/3d-tiles": "^3.4.2",
    "@loaders.gl/core": "^3.4.2",
    "@loaders.gl/csv": "^3.4.2",
=======
    "@loaders.gl/3d-tiles": "^3.4.13",
    "@loaders.gl/core": "^3.4.13",
    "@loaders.gl/csv": "^3.4.13",
>>>>>>> 4154c68d
    "@luma.gl/core": "9.0.0-alpha.36",
    "mapbox-gl": "^1.13.2"
  },
  "jupyterlab": {
    "extension": "src/plugin",
    "sharedPackages": {
      "@jupyter-widgets/base": {
        "bundled": false,
        "singleton": true
      }
    }
  },
  "gitHead": "13ace64fc2cee08c133afc882fc307253489a4e4"
}<|MERGE_RESOLUTION|>--- conflicted
+++ resolved
@@ -36,15 +36,9 @@
     "@deck.gl/layers": "8.10.0-alpha.2",
     "@deck.gl/mesh-layers": "8.10.0-alpha.2",
     "@jupyter-widgets/base": "^1.1.10 || ^2 || ^3 || ^4",
-<<<<<<< HEAD
-    "@loaders.gl/3d-tiles": "^3.4.2",
-    "@loaders.gl/core": "^3.4.2",
-    "@loaders.gl/csv": "^3.4.2",
-=======
     "@loaders.gl/3d-tiles": "^3.4.13",
     "@loaders.gl/core": "^3.4.13",
     "@loaders.gl/csv": "^3.4.13",
->>>>>>> 4154c68d
     "@luma.gl/core": "9.0.0-alpha.36",
     "mapbox-gl": "^1.13.2"
   },
