// Copyright (c) 2015 - 2017 Uber Technologies, Inc.
//
// Permission is hereby granted, free of charge, to any person obtaining a copy
// of this software and associated documentation files (the "Software"), to deal
// in the Software without restriction, including without limitation the rights
// to use, copy, modify, merge, publish, distribute, sublicense, and/or sell
// copies of the Software, and to permit persons to whom the Software is
// furnished to do so, subject to the following conditions:
//
// The above copyright notice and this permission notice shall be included in
// all copies or substantial portions of the Software.
//
// THE SOFTWARE IS PROVIDED "AS IS", WITHOUT WARRANTY OF ANY KIND, EXPRESS OR
// IMPLIED, INCLUDING BUT NOT LIMITED TO THE WARRANTIES OF MERCHANTABILITY,
// FITNESS FOR A PARTICULAR PURPOSE AND NONINFRINGEMENT. IN NO EVENT SHALL THE
// AUTHORS OR COPYRIGHT HOLDERS BE LIABLE FOR ANY CLAIM, DAMAGES OR OTHER
// LIABILITY, WHETHER IN AN ACTION OF CONTRACT, TORT OR OTHERWISE, ARISING FROM,
// OUT OF OR IN CONNECTION WITH THE SOFTWARE OR THE USE OR OTHER DEALINGS IN
// THE SOFTWARE.

import {glsl} from '@luma.gl/core';

export default glsl`\
#version 300 es
#define SHADER_NAME scatterplot-layer-fragment-shader

precision highp float;
precision highp int;

varying vec4 vFillColor;
varying vec4 vLineColor;
varying vec2 unitPosition;
varying float innerUnitRadius;
varying float outerRadiusPixels;

// Needs to be identical to vertex shader uniforms
uniform scatterplotUniforms {
  // float opacity;
  float radiusScale;
  float radiusMinPixels;
  float radiusMaxPixels;
  float lineWidthScale;
  float lineWidthMinPixels;
  float lineWidthMaxPixels;
  float stroked;
  bool filled;
  bool antialiasing;
  bool billboard;
  int radiusUnits;
  int lineWidthUnits;
} scatterplot;

 uniform float opacity;

void main(void) {
  geometry.uv = unitPosition;

  float distToCenter = length(unitPosition) * outerRadiusPixels;
  float inCircle = scatterplot.antialiasing ? 
    smoothedge(distToCenter, outerRadiusPixels) : 
    step(distToCenter, outerRadiusPixels);

  if (inCircle == 0.0) {
    discard;
  }

  if (scatterplot.stroked > 0.5) {
    float isLine = scatterplot.antialiasing ? 
      smoothedge(innerUnitRadius * outerRadiusPixels, distToCenter) :
      step(innerUnitRadius * outerRadiusPixels, distToCenter);

    if (scatterplot.filled) {
      gl_FragColor = mix(vFillColor, vLineColor, isLine);
    } else {
      if (isLine == 0.0) {
        discard;
      }
      gl_FragColor = vec4(vLineColor.rgb, vLineColor.a * isLine);
    }
<<<<<<< HEAD
  } else if (scatterplot.filled) {
    gl_FragColor = vFillColor;
  } else {
=======
  } else if (!filled) {
>>>>>>> 4154c68d
    discard;
  } else {
    gl_FragColor = vFillColor;
  }

  gl_FragColor.a *= inCircle;
  DECKGL_FILTER_COLOR(gl_FragColor, geometry);
}
`;<|MERGE_RESOLUTION|>--- conflicted
+++ resolved
@@ -77,13 +77,7 @@
       }
       gl_FragColor = vec4(vLineColor.rgb, vLineColor.a * isLine);
     }
-<<<<<<< HEAD
-  } else if (scatterplot.filled) {
-    gl_FragColor = vFillColor;
-  } else {
-=======
   } else if (!filled) {
->>>>>>> 4154c68d
     discard;
   } else {
     gl_FragColor = vFillColor;
