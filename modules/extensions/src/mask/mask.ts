import {COORDINATE_SYSTEM, LayerExtension, log} from '@deck.gl/core';
import mask from './shader-module';
import MaskEffect from './mask-effect';

import type {CompositeLayer, Layer} from '@deck.gl/core';

const defaultProps = {
  maskId: '',
  maskByInstance: undefined,
  maskInverted: false
};

export type MaskExtensionProps = {
  /**
   * Id of the layer that defines the mask. The mask layer must use the prop `operation: 'mask'`.
   * Masking is disabled if `maskId` is empty or no valid mask layer with the specified id is found.
   */
  maskId?: string;
  /**
   * controls whether an object is clipped by its anchor (usually defined by an accessor called `getPosition`, e.g. icon, scatterplot) or by its geometry (e.g. path, polygon).
   * If not specified, it is automatically deduced from the layer.
   */
  maskByInstance?: boolean;
  /**
   * Inverts the masking operation
   */
  maskInverted?: boolean;
};

/** Allows layers to show/hide objects by a geofence. */
export default class MaskExtension extends LayerExtension {
  static defaultProps = defaultProps;
  static extensionName = 'MaskExtension';

<<<<<<< HEAD
  getSubLayerProps(this: CompositeLayer<MaskExtensionProps>, extension: this): any {
    const newProps = super.getSubLayerProps.call(this, extension);
    if ('maskByInstance' in this.props) {
      newProps.maskByInstance = this.props.maskByInstance;
    }
    return newProps;
=======
  initializeState(this: Layer<MaskExtensionProps>) {
    this.context.deck?._addDefaultEffect(new MaskEffect());
>>>>>>> 468d981f
  }

  getShaders(this: Layer<MaskExtensionProps>): any {
    // Infer by geometry if 'maskByInstance' prop isn't explictly set
    let maskByInstance = 'instancePositions' in this.getAttributeManager()!.attributes;
    // Users can override by setting the `maskByInstance` prop
    if (this.props.maskByInstance !== undefined) {
      maskByInstance = Boolean(this.props.maskByInstance);
    }
    this.state.maskByInstance = maskByInstance;

    return {
      modules: [mask]
    };
  }

  /* eslint-disable camelcase */
  draw(this: Layer<MaskExtensionProps>, {uniforms, context, moduleParameters}: any) {
    uniforms.mask_maskByInstance = this.state.maskByInstance;
    const {maskId = '', maskInverted = false} = this.props;
    const {maskChannels} = moduleParameters;
    const {viewport} = context;
    if (maskChannels && maskChannels[maskId]) {
      const {index, bounds, coordinateOrigin: fromCoordinateOrigin} = maskChannels[maskId];
      let {coordinateSystem: fromCoordinateSystem} = maskChannels[maskId];
      uniforms.mask_enabled = true;
      uniforms.mask_channel = index;
      uniforms.mask_inverted = maskInverted;

      if (fromCoordinateSystem === COORDINATE_SYSTEM.DEFAULT) {
        fromCoordinateSystem = viewport.isGeospatial
          ? COORDINATE_SYSTEM.LNGLAT
          : COORDINATE_SYSTEM.CARTESIAN;
      }
      const opts = {modelMatrix: null, fromCoordinateOrigin, fromCoordinateSystem};
      const bl = this.projectPosition([bounds[0], bounds[1], 0], opts);
      const tr = this.projectPosition([bounds[2], bounds[3], 0], opts);
      uniforms.mask_bounds = [bl[0], bl[1], tr[0], tr[1]];
    } else {
      if (maskId) {
        log.warn(`Could not find a mask layer with id: ${maskId}`)();
      }
      uniforms.mask_enabled = false;
    }
  }
}<|MERGE_RESOLUTION|>--- conflicted
+++ resolved
@@ -32,17 +32,16 @@
   static defaultProps = defaultProps;
   static extensionName = 'MaskExtension';
 
-<<<<<<< HEAD
+  initializeState(this: Layer<MaskExtensionProps>) {
+    this.context.deck?._addDefaultEffect(new MaskEffect());
+  }
+
   getSubLayerProps(this: CompositeLayer<MaskExtensionProps>, extension: this): any {
     const newProps = super.getSubLayerProps.call(this, extension);
     if ('maskByInstance' in this.props) {
       newProps.maskByInstance = this.props.maskByInstance;
     }
     return newProps;
-=======
-  initializeState(this: Layer<MaskExtensionProps>) {
-    this.context.deck?._addDefaultEffect(new MaskEffect());
->>>>>>> 468d981f
   }
 
   getShaders(this: Layer<MaskExtensionProps>): any {
