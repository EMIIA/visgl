// core layers
import coreLayersTests from './core-layers';
import arcLayersTests from './arc-layer';
import columnLayerTests from './column-layer';
import geojsonLayerTests from './geojson-layer';
import pathLayerTests from './path-layer';
import pointCloudLayerTests from './point-cloud-layer';
import polygonLayerTests from './polygon-layer';
import iconLayerTests from './icon-layer';
import textLayerTests from './text-layer';
// aggregation-layers
import contourLayerTests from './contour-layer';
import gridLayerTests from './grid-layer';
import screenGridLayerTests from './screen-grid-layer';
import heatmapLayerTests from './heatmap-layer';
import hexagonLayerTests from './hexagon-layer';
// geo-layers
import h3LayersTests from './h3-layers';
import quadkeyLayerTests from './quadkey-layer';
import s2LayerTests from './s2-layer';
import tripsLayerTests from './trips-layer';
import mvtLayerTests from './mvt-layer';
import geohashLayerTests from './geohash-layer';
// TODO v9
// import terrainLayerTests from './terrain-layer';
// mesh-layers
// import simpleMeshLayerTests from './simple-mesh-layer';
// import scenegraphLayerTests from './scenegraph-layer';
// other
import viewsTests from './views';
import effectsTests from './effects';
import collisionFilterExtensionTests from './collision-filter-extension';
import transitionTests from './transitions';

export default [].concat(
  coreLayersTests,
  arcLayersTests,
  columnLayerTests,
  geojsonLayerTests,
  pathLayerTests,
  pointCloudLayerTests,
  // polygonLayerTests,
  iconLayerTests,
  textLayerTests,
  // contourLayerTests,
  // gridLayerTests,
  hexagonLayerTests,
  // screenGridLayerTests,
  // heatmapLayerTests,
  h3LayersTests,
  quadkeyLayerTests,
  s2LayerTests,
  tripsLayerTests,
  // mvtLayerTests,
  geohashLayerTests,
  // simpleMeshLayerTests,
  // scenegraphLayerTests,
<<<<<<< HEAD
  viewsTests,
  effectsTests,
  // TODO - Broken in headless mode with Chrome 113
  // transitionTests,
  // terrainLayerTests,
  collisionFilterExtensionTests
=======
  viewsTests
  // effectsTests,
  // TODO - Broken in headless mode with Chrome 113
  // transitionTests,
  // terrainLayerTests,
  // collisionFilterExtensionTests
>>>>>>> 4154c68d
);<|MERGE_RESOLUTION|>--- conflicted
+++ resolved
@@ -55,19 +55,10 @@
   geohashLayerTests,
   // simpleMeshLayerTests,
   // scenegraphLayerTests,
-<<<<<<< HEAD
-  viewsTests,
-  effectsTests,
-  // TODO - Broken in headless mode with Chrome 113
-  // transitionTests,
-  // terrainLayerTests,
-  collisionFilterExtensionTests
-=======
   viewsTests
   // effectsTests,
   // TODO - Broken in headless mode with Chrome 113
   // transitionTests,
   // terrainLayerTests,
   // collisionFilterExtensionTests
->>>>>>> 4154c68d
 );