// Copyright (c) 2015 - 2017 Uber Technologies, Inc.
//
// Permission is hereby granted, free of charge, to any person obtaining a copy
// of this software and associated documentation files (the "Software"), to deal
// in the Software without restriction, including without limitation the rights
// to use, copy, modify, merge, publish, distribute, sublicense, and/or sell
// copies of the Software, and to permit persons to whom the Software is
// furnished to do so, subject to the following conditions:
//
// The above copyright notice and this permission notice shall be included in
// all copies or substantial portions of the Software.
//
// THE SOFTWARE IS PROVIDED "AS IS", WITHOUT WARRANTY OF ANY KIND, EXPRESS OR
// IMPLIED, INCLUDING BUT NOT LIMITED TO THE WARRANTIES OF MERCHANTABILITY,
// FITNESS FOR A PARTICULAR PURPOSE AND NONINFRINGEMENT. IN NO EVENT SHALL THE
// AUTHORS OR COPYRIGHT HOLDERS BE LIABLE FOR ANY CLAIM, DAMAGES OR OTHER
// LIABILITY, WHETHER IN AN ACTION OF CONTRACT, TORT OR OTHERWISE, ARISING FROM,
// OUT OF OR IN CONNECTION WITH THE SOFTWARE OR THE USE OR OTHER DEALINGS IN
// THE SOFTWARE.

/* eslint-disable dot-notation, max-statements, no-unused-vars, no-console */
/* global console */
import test from 'tape-promise/tape';
import {device} from '@deck.gl/test-utils';
import {makeSpy} from '@probe.gl/test-utils';

import Attribute from '@deck.gl/core/lib/attribute/attribute';
import {Buffer} from '@luma.gl/core';
import {GL} from '@luma.gl/constants';

test('Attribute#imports', t => {
  t.equals(typeof Attribute, 'function', 'Attribute import successful');
  t.end();
});

test('Attribute#constructor', t => {
  const attribute = new Attribute(device, {size: 1, accessor: 'a'});

  t.ok(attribute, 'Attribute construction successful');
  t.ok(attribute.allocate, 'Attribute.allocate function available');
  t.ok(attribute.updateBuffer, 'Attribute.update function available');

  t.throws(() => new Attribute(device, {size: 1}), 'Attribute missing update option');

  t.end();
});

test('Attribute#delete', t => {
  const attribute = new Attribute(device, {size: 1, accessor: 'a'});
  attribute.setData(new Float32Array(4));

  t.ok(attribute._buffer, 'Attribute created Buffer object');

  attribute.delete();
  t.notOk(attribute._buffer, 'Attribute deleted Buffer object');

  t.end();
});

test('Attribute#getUpdateTriggers', t => {
  const update = () => {};

  let attribute = new Attribute(device, {id: 'indices', isIndexed: true, size: 1, update});
  t.deepEqual(attribute.getUpdateTriggers(), ['indices'], 'returns correct update triggers');

  attribute = new Attribute(device, {id: 'instanceSizes', size: 1, accessor: 'getSize', update});
  t.deepEqual(
    attribute.getUpdateTriggers(),
    ['instanceSizes', 'getSize'],
    'returns correct update triggers'
  );

  attribute = new Attribute(device, {
    id: 'instancePositions',
    size: 1,
    accessor: ['getPosition', 'getElevation'],
    update
  });
  t.deepEqual(
    attribute.getUpdateTriggers(),
    ['instancePositions', 'getPosition', 'getElevation'],
    'returns correct update triggers'
  );

  t.end();
});

test('Attribute#allocate', t => {
  const attributeNoAlloc = new Attribute(device, {
    id: 'positions',
    size: 3,
    accessor: 'a',
    noAlloc: true
  });

  const attribute = new Attribute(device, {
    id: 'sizes',
    update: attr => {
      attr.constant = true;
      attr.value = new Float32Array(2);
    },
    size: 2
  });

  const externalValue = new Float32Array(20).fill(1);

  t.notOk(attributeNoAlloc.allocate(2), 'Should not allocate if noAlloc is set');

  t.ok(attribute.allocate(2), 'allocate successful');
  const allocatedValue = attribute.value;
  t.ok(allocatedValue.length >= 4, 'allocated value is large enough');

  t.ok(attribute.allocate(4), 'allocate successful');
  t.is(attribute.value, allocatedValue, 'reused the same typed array');

  attribute.setExternalBuffer(externalValue);
  t.notOk(attributeNoAlloc.allocate(4), 'Should not allocate if external buffer is used');

  attribute.setExternalBuffer(null);
  t.ok(attribute.allocate(4), 'allocate successful');
  t.is(attribute.value, allocatedValue, 'reused the same typed array');

  attribute.setConstantValue([1, 1]);
  t.deepEquals(attribute.value, [1, 1], 'value overwritten by external constant');

  attribute.setConstantValue(undefined);
  t.ok(attribute.allocate(4), 'allocate successful');
  t.is(attribute.value, allocatedValue, 'reused the same typed array');

  t.ok(attribute.allocate(8), 'allocate successful');
  t.not(attribute.value, allocatedValue, 'created new typed array');

  attribute.delete();
  t.end();
});

test('Attribute#setConstantValue', t => {
  let attribute = new Attribute(device, {
    id: 'positions',
    size: 3,
    accessor: 'getPosition'
  });

  attribute.allocate(4);
  attribute.updateBuffer({
    numInstances: 4,
    data: new Array(4),
    props: {
      getPosition: () => [0, 0, 0]
    }
  });
  // clear redraw flag
  t.ok(attribute.getValue().positions instanceof Buffer, 'attribute is using packed buffer');
  attribute.needsRedraw({clearChangedFlags: true});

  attribute.setConstantValue([0, 0, 0]);
  t.deepEqual(attribute.getValue().positions, [0, 0, 0], 'attribute set to constant value');
  t.ok(attribute.needsRedraw({clearChangedFlags: true}), 'attribute marked needs redraw');

  attribute.setConstantValue([0, 0, 0]);
  t.notOk(attribute.needsRedraw({clearChangedFlags: true}), 'attribute should not need redraw');

  attribute.setConstantValue([0, 0, 1]);
  t.deepEqual(attribute.getValue().positions, [0, 0, 1], 'attribute set to constant value');
  t.ok(attribute.needsRedraw({clearChangedFlags: true}), 'attribute marked needs redraw');

  attribute.delete();

  attribute = new Attribute(device, {
    id: 'colors',
    size: 3,
    type: GL.UNSIGNED_BYTE,
    accessor: 'getColor',
    normalized: true
  });

  attribute.setConstantValue([255, 255, 0]);
  t.deepEqual(attribute.getValue().colors, [1, 1, 0], 'constant value is normalized');

  t.end();
});

test('Attribute#allocate - partial', t => {
  if (device.info.type !== 'webgl2') {
    // buffer.getData() is WebGL2 only
    t.comment('This test requires WebGL2');
    t.end();
    return;
  }

  let positions = new Attribute(device, {
    id: 'positions',
    update: attr => {
      attr.value[0] = 180;
      attr.value[1] = 90;
    },
    size: 2
  });

  positions.allocate(1);
  let value = positions.value;
  value[0] = 180;
  value[1] = 90;
  // make sure buffer is created
  positions.updateBuffer({});
  t.deepEqual(positions.buffer.getData().slice(0, 2), [180, 90], 'value uploaded to buffer');

  positions.setNeedsUpdate('test', {startRow: 1, endRow: 2});
  positions.allocate(value.length / 2 + 1); // array might be overallocated
  t.notEqual(positions.value, value, 'a new value array is allocated');
  t.deepEqual(positions.value.slice(0, 2), [180, 90], 'old value is copied to new array');
  t.deepEqual(positions.buffer.getData().slice(0, 2), [180, 90], 'old value is copied to buffer');

  positions.delete();

  // double precision
  positions = new Attribute(device, {
    id: 'positions64',
    type: GL.DOUBLE,
    update: attr => {
      attr.value[0] = 179.9;
      attr.value[1] = 89.9;
    },
    size: 2
  });

  positions.allocate(1);
  value = positions.value;
  // make sure buffer is created
  positions.updateBuffer({});
  t.deepEqual(
    positions.buffer.getData().slice(0, 4),
    [179.89999389648438, 89.9000015258789, 0.00000610351571594947, -0.0000015258789289873675],
    'value uploaded to buffer'
  );

  positions.setNeedsUpdate('test', {startRow: 1, endRow: 2});
  positions.allocate(value.length / 2 + 1); // array might be overallocated
  t.notEqual(positions.value, value, 'a new value array is allocated');
  t.deepEqual(positions.value.slice(0, 2), [179.9, 89.9], 'old value is copied to new array');
  t.deepEqual(
    positions.buffer.getData().slice(0, 4),
    [179.89999389648438, 89.9000015258789, 0.00000610351571594947, -0.0000015258789289873675],
    'old value is copied to buffer'
  );

  positions.delete();
  t.end();
});

test('Attribute#shaderAttributes', t => {
  const update = () => {};

  const buffer1 = device.createBuffer({byteLength: 10});

  const attribute = new Attribute(device, {
    id: 'positions',
    update,
    size: 3,
    shaderAttributes: {
      instancePositions: {
        divisor: 1
      },
      instanceNextPositions: {
        vertexOffset: 1,
        divisor: 1
      }
    }
  });
  attribute.setData({buffer: buffer1});

  const bufferLayout = attribute.getBufferLayout();
  t.is(bufferLayout.byteStride, 12, 'Buffer layout has correct stride');
  let attributeLayout = bufferLayout.attributes[0];
  t.is(attributeLayout.format, 'float32x3', 'Attribute position has correct format');
  t.is(attributeLayout.byteOffset, 0, 'Attribute position has correct offset');
  attributeLayout = bufferLayout.attributes[1];
  t.is(attributeLayout.format, 'float32x3', 'Attribute instancePositions has correct format');
  t.is(attributeLayout.byteOffset, 0, 'Attribute instancePositions has correct offset');
  attributeLayout = bufferLayout.attributes[2];
  t.is(attributeLayout.format, 'float32x3', 'Attribute instanceNextPositions has correct format');
  t.is(attributeLayout.byteOffset, 12, 'Attribute instanceNextPositions has correct offset');

  t.deepEquals(
    attribute.getValue(),
    {positions: buffer1, instancePositions: buffer1, instanceNextPositions: buffer1},
    'Attribute has buffer'
  );

  buffer1.delete();
  attribute.delete();

  t.end();
});

test('Attribute#updateBuffer', t => {
  const TEST_PROPS = {
    data: [
      {id: 'A', value: 10, color: [255, 0, 0]},
      {id: 'B', value: 20, color: [128, 128, 128, 128]},
      {id: 'C', value: 7, color: [255, 255, 255]},
      {id: 'D', value: 0, color: [0, 0, 0, 128]},
      {id: 'E', value: 0, color: undefined}
    ],
    getColor: d => d.color,
    getValue: d => d.value
  };

  const TEST_PARAMS = [
    {
      title: 'standard',
      numInstances: 5
    },
    {
      title: 'variable size',
      numInstances: 10,
      startIndices: [0, 2, 3, 7]
    }
  ];

  const TEST_CASES = [
    {
      title: 'standard accessor',
      attribute: new Attribute(device, {
        id: 'values',
        type: GL.FLOAT,
        size: 1,
        accessor: 'getValue'
      }),
      standard: [10, 20, 7, 0],
      'variable size': [10, 10, 20, 7, 7, 7, 7, 0, 0, 0]
    },
    {
      title: 'standard accessor with default value',
      attribute: new Attribute(device, {
        id: 'colors',
        type: GL.UNSIGNED_BYTE,
        size: 4,
        accessor: 'getColor',
        defaultValue: [0, 0, 0, 255]
      }),
      // prettier-ignore
      standard: [
        255, 0, 0, 255,
        128, 128, 128, 128,
        255, 255, 255, 255,
        0, 0, 0, 128, 
        0, 0, 0, 255
      ],
      // prettier-ignore
      'variable size': [
        255, 0, 0, 255, 255, 0, 0, 255,
        128, 128, 128, 128,
        255, 255, 255, 255, 255, 255, 255, 255, 255, 255, 255, 255, 255, 255, 255, 255,
        0, 0, 0, 128, 0, 0, 0, 128, 0, 0, 0, 128
      ]
    },
    {
      title: 'standard accessor with transform',
      attribute: new Attribute(device, {
        id: 'values',
        type: GL.FLOAT,
        size: 1,
        accessor: 'getValue',
        transform: x => x * 2
      }),
      standard: [20, 40, 14, 0],
      'variable size': [20, 20, 40, 14, 14, 14, 14, 0, 0, 0]
    },
    {
      title: 'custom accessor',
      attribute: new Attribute(device, {
        id: 'values',
        size: 3,
        accessor: (_, {index}) => [index, 0, 0]
      }),
      // prettier-ignore
      standard: [
        0, 0, 0,
        1, 0, 0,
        2, 0, 0,
        3, 0, 0
      ],
      // prettier-ignore
      'variable size': [
        0, 0, 0, 0, 0, 0,
        1, 0, 0,
        2, 0, 0, 2, 0, 0, 2, 0, 0, 2, 0, 0,
        3, 0, 0, 3, 0, 0, 3, 0, 0
      ]
    },
    {
      title: 'custom update',
      attribute: new Attribute(device, {
        id: 'values',
        size: 3,
        update: attribute => {
          attribute.constant = true;
          attribute.value = new Float32Array([1, 0, 0]);
        }
      }),
      standard: [1, 0, 0],
      'variable size': [1, 0, 0]
    }
  ];

  for (const testCase of TEST_CASES) {
    for (const param of TEST_PARAMS) {
      const {attribute} = testCase;
      attribute.setNeedsUpdate(true);
      attribute.startIndices = param.startIndices;
      attribute.allocate(param.numInstances);
      attribute.updateBuffer({
        numInstances: param.numInstances,
        data: TEST_PROPS.data,
        props: TEST_PROPS
      });

      const result = testCase[param.title];

      t.deepEqual(
        attribute.value.slice(0, result.length),
        result,
        `${testCase.title} updates attribute buffer`
      );

      attribute.delete();
    }
  }

  t.end();
});

test('Attribute#updateBuffer _checkAttributeArray', t => {
  // the _checkAttributeArray() is a cheap validation performed after update
  // This test verifies that we only validate the first entry appropriately based
  // on attribute size, rather than the length of the 'value' which could have come from
  // the TypeArrayManager pool

  for (let size = 1; size <= 4; size++) {
    // Expect the result to be an array with length 'size', each has value 'size'
    // e.g. [2, 2]
    const result = new Float32Array(Array(size).fill(size));

    // Attribute.value must be >= Math.min(4, size) to trigger check
    // Setup attribute value to have length 5, with NaN elements for entries > attribute.size
    // e.g [2, 2, NaN, NaN, NaN]
    const attribute = new Attribute(device, {
      id: 'values',
      size,
      update: attr => {
        attr.value = new Float32Array(Array(4).fill(NaN).fill(size, 0, size));
      }
    });

    attribute.setNeedsUpdate(true);
    attribute.allocate(1);
    attribute.updateBuffer({
      numInstances: 1
    });

    t.deepEqual(
      attribute.value.slice(0, result.length),
      result,
      `Attribute with size ${size} passed _checkAttributeArray after update`
    );

    attribute.delete();
  }

  // Verify it fails appropriately
  for (let size = 1; size <= 4; size++) {
    // Attribute.value must be >= Math.min(4, size) to trigger check
    //
    // Setup attribute value with NaN elements that trigger an exception
    const attribute = new Attribute(device, {
      id: 'values',
      size,
      update: attr => {
        attr.value = new Float32Array(Array(4).fill(NaN));
      }
    });

    attribute.setNeedsUpdate(true);
    attribute.allocate(1);
    t.throws(() => attribute.updateBuffer({numInstances: 1}));

    attribute.delete();
  }

  t.end();
});

test('Attribute#updateBuffer#noAlloc', t => {
  let value;
  const attribute = new Attribute(device, {
    id: 'values',
    vertexOffset: 1,
    size: 2,
    update: (attr, {data}) => {
      attr.value = data;
    },
    noAlloc: true
  });

  // 1 vertex + 1 vertexOffset => 2 vertices * 2 floats => 16 bytes
  // overallocation: 2 floats * 2 = 16 bytes
  value = new Float32Array([1, 1]);
  attribute.setNeedsUpdate(true);
  attribute.updateBuffer({data: value});
  t.is(attribute.buffer.byteLength, 32, `overallocated buffer for ${value.byteLength} bytes`);

  value = new Float32Array([1, 2]);
  attribute.setNeedsUpdate(true);
  attribute.updateBuffer({data: value});
  t.is(attribute.buffer.byteLength, 32, `buffer is big enough ${value.byteLength} bytes`);

  // 4 vertices + 1 vertexOffset => 5 vertices * 2 floats => 40 bytes
  value = new Float32Array([1, 1, 2, 2, 3, 3, 4, 4]);
  attribute.setNeedsUpdate(true);
  attribute.updateBuffer({data: value});
  t.is(attribute.buffer.byteLength, 56, `re-allocated buffer for ${value.byteLength} bytes`);

  attribute.delete();
  t.end();
});

test('Attribute#standard accessor - variable width', t => {
  const TEST_PROPS = {
    data: [
      {id: 'Empty', value: [], color: [0, 255, 0]},
      {
        id: 'A',
        value: [10, 11],
        color: [
          [255, 0, 0],
          [255, 255, 0]
        ]
      },
      {
        id: 'B',
        value: [20],
        color: [
          [128, 128, 128],
          [128, 128, 128]
        ]
      },
      {id: 'C', value: [30, 31, 32], color: [255, 255, 255]}
    ],
    getColor: d => d.color,
    getValue: d => d.value
  };

  const TEST_CASES = [
    {
      attribute: new Attribute(device, {
        id: 'values',
        type: GL.FLOAT,
        size: 1,
        accessor: 'getValue'
      }),
      result: [10, 11, 20, 30, 31, 32]
    },
    {
      attribute: new Attribute(device, {
        id: 'colors',
        type: GL.UNSIGNED_BYTE,
        size: 4,
        defaultValue: [0, 0, 0, 255],
        accessor: 'getColor'
      }),
      // prettier-ignore
      result: [
        255, 0, 0, 255,
        255, 255, 0, 255,
        128, 128, 128, 255,
        255, 255, 255, 255,
        255, 255, 255, 255,
        255, 255, 255, 255
      ]
    }
  ];

  for (const testCase of TEST_CASES) {
    const {attribute, result} = testCase;
    attribute.setNeedsUpdate(true);
    attribute.startIndices = [0, 0, 2, 3];
    attribute.allocate(10);
    attribute.updateBuffer({
      numInstances: 6,
      data: TEST_PROPS.data,
      props: TEST_PROPS
    });

    t.deepEqual(attribute.value.slice(0, result.length), result, 'attribute buffer is updated');
  }

  t.end();
});

test('Attribute#updateBuffer - partial', t => {
  let accessorCalled = 0;

  const TEST_PROPS = {
    data: [{id: 'A'}, {id: 'B'}, {id: 'C'}, {id: 'D'}, {id: 'E'}, {id: 'F'}],
    // This accessor checks two things: how many times an accessor is called,
    // and whether `index` is consistently populated for each object
    getValue: (d, {index}) => accessorCalled++ + index * 10
  };

  const ATTRIBUTE_1 = new Attribute(device, {
    id: 'values-1',
    type: GL.FLOAT,
    size: 1,
    accessor: 'getValue'
  });

  const ATTRIBUTE_2 = new Attribute(device, {
    id: 'values-2',
    type: GL.FLOAT,
    size: 1,
    accessor: 'getValue'
  });

  const TEST_CASES = [
    {
      title: 'full update',
      attribute: ATTRIBUTE_1,
      params: {
        numInstances: 4
      },
      value: [0, 11, 22, 33]
    },
    {
      title: 'update with startRow only',
      attribute: ATTRIBUTE_1,
      dataRanges: [
        {
          startRow: 3
        }
      ],
      params: {
        numInstances: 4
      },
      value: [0, 11, 22, 30]
    },
    {
      title: 'update with partial range',
      attribute: ATTRIBUTE_1,
      dataRanges: [
        {
          startRow: 1,
          endRow: 3
        }
      ],
      params: {
        numInstances: 4
      },
      value: [0, 10, 21, 30]
    },
    {
      title: 'multiple partial updates with reallocation',
      attribute: ATTRIBUTE_1,
      dataRanges: [
        {
          startRow: 2,
          endRow: 3
        },
        {
          startRow: 4
        }
      ],
      params: {
        numInstances: 6
      },
      value: [0, 10, 20, 30, 41, 52]
    },
    {
      title: 'full update - variable size',
      attribute: ATTRIBUTE_2,
      params: {
        numInstances: 10,
        startIndices: [0, 2, 3, 7]
      },
      value: [0, 0, 11, 22, 22, 22, 22, 33, 33, 33]
    },
    {
      title: 'update with startRow only - variable size',
      attribute: ATTRIBUTE_2,
      dataRanges: [
        {
          startRow: 3
        }
      ],
      params: {
        numInstances: 10,
        startIndices: [0, 2, 3, 7]
      },
      value: [0, 0, 11, 22, 22, 22, 22, 30, 30, 30]
    },
    {
      title: 'update with partial range - variable size',
      attribute: ATTRIBUTE_2,
      dataRanges: [
        {
          startRow: 1,
          endRow: 3
        }
      ],
      params: {
        numInstances: 10,
        startIndices: [0, 2, 3, 7]
      },
      value: [0, 0, 10, 21, 21, 21, 21, 30, 30, 30]
    },
    {
      title: 'multiple partial updates with reallocation - variable size',
      attribute: ATTRIBUTE_2,
      dataRanges: [
        {
          startRow: 2,
          endRow: 3
        },
        {
          startRow: 4
        }
      ],
      params: {
        numInstances: 13,
        startIndices: [0, 2, 3, 7, 10, 11]
      },
      value: [0, 0, 10, 20, 20, 20, 20, 30, 30, 30, 41, 52, 52]
    }
  ];

  for (const testCase of TEST_CASES) {
    const {attribute, dataRanges} = testCase;

    if (dataRanges) {
      for (const range of dataRanges) {
        attribute.setNeedsUpdate(true, range);
      }
    } else {
      // full update
      attribute.setNeedsUpdate(true);
    }

    // reset stats
    accessorCalled = 0;

    attribute.startIndices = testCase.params.startIndices;
    attribute.allocate(testCase.params.numInstances);
    attribute.updateBuffer({
      ...testCase.params,
      data: TEST_PROPS.data,
      props: TEST_PROPS
    });

    t.deepEqual(
      attribute.value.slice(0, testCase.value.length),
      testCase.value,
      `${testCase.title} yields correct result`
    );
  }

  ATTRIBUTE_1.delete();
  ATTRIBUTE_2.delete();
  t.end();
});

test('Attribute#setExternalBuffer', t => {
  const attribute = new Attribute(device, {
    id: 'test-attribute',
    type: GL.FLOAT,
    size: 3,
    update: () => {}
  });
  const buffer = device.createBuffer({byteLength: 12});
  const value1 = new Float32Array(4);
  const value2 = new Uint8Array(4);

  attribute.setNeedsUpdate();
  t.notOk(
    attribute.setExternalBuffer(null),
    'should do nothing if setting external buffer to null'
  );
  t.ok(attribute.needsUpdate(), 'attribute still needs update');

  t.ok(attribute.setExternalBuffer(buffer), 'should set external buffer to Buffer object');
  t.is(attribute.getBuffer(), buffer, 'external buffer is set');
  t.notOk(attribute.needsUpdate(), 'attribute is updated');

  const spy = makeSpy(attribute, 'setData');
  t.ok(
    attribute.setExternalBuffer(buffer),
    'should successfully set external buffer if setting external buffer to the same object'
  );
  t.notOk(spy.called, 'Should not call update if setting external buffer to the same object');

  t.ok(attribute.setExternalBuffer(value1), 'should set external buffer to typed array');
  t.is(attribute.value, value1, 'external value is set');
  t.is(attribute.getAccessor().type, GL.FLOAT, 'attribute type is set correctly');

  t.ok(attribute.setExternalBuffer(value2), 'should set external buffer to typed array');
  t.is(attribute.getAccessor().type, GL.UNSIGNED_BYTE, 'attribute type is set correctly');

  spy.reset();
  t.ok(
    attribute.setExternalBuffer(value2),
    'should successfully set external buffer if setting external buffer to the same object'
  );
  t.notOk(spy.called, 'Should not call update if setting external buffer to the same object');

  t.ok(
    attribute.setExternalBuffer({
      offset: 4,
      stride: 8,
      value: value1
    }),
    'should set external buffer to attribute descriptor'
  );
  let attributeAccessor = attribute.getAccessor();
  t.is(attributeAccessor.offset, 4, 'attribute accessor is updated');
  t.is(attributeAccessor.stride, 8, 'attribute accessor is updated');
  t.is(attribute.value, value1, 'external value is set');
  t.is(attributeAccessor.type, GL.FLOAT, 'attribute type is set correctly');

  t.ok(
    attribute.setExternalBuffer({
      offset: 4,
      stride: 8,
      value: value1,
      type: GL.UNSIGNED_BYTE
    }),
    'should set external buffer to attribute descriptor'
  );
  attributeAccessor = attribute.getAccessor();
  t.is(attributeAccessor.type, GL.UNSIGNED_BYTE, 'attribute type is set correctly');

  buffer.delete();
  attribute.delete();

  t.end();
});

test('Attribute#setExternalBuffer#shaderAttributes', t => {
  const attribute = new Attribute(device, {
    id: 'test-attribute-with-shader-attributes',
    type: GL.UNSIGNED_BYTE,
    size: 4,
    normalized: true,
    update: () => {},
    shaderAttributes: {
      a: {size: 1, elementOffset: 1}
    }
  });
  const attribute2 = new Attribute(device, {
    id: 'test-attribute-with-shader-attributes',
    type: GL.DOUBLE,
    size: 4,
    vertexOffset: 1,
    update: () => {},
    shaderAttributes: {
      a: {vertexOffset: 0}
    }
  });

<<<<<<< HEAD
  const buffer = device.createBuffer({byteLength: 16});
=======
>>>>>>> 4154c68d
  const value8 = new Uint8Array(16);
  const value32 = new Float32Array(16);
  const value64 = new Float64Array(16);

  attribute.setExternalBuffer(value8);
  let bufferLayout = attribute.getBufferLayout();
  t.is(bufferLayout.byteStride, 4, 'Buffer layout has correct stride');
  t.is(bufferLayout.attributes[1].format, 'unorm8', 'Attribute a has correct format');
  t.is(bufferLayout.attributes[1].byteOffset, 1, 'Attribute a has correct offset');

  attribute.setExternalBuffer({value: value8, stride: 8, offset: 2});
  bufferLayout = attribute.getBufferLayout();
  t.is(bufferLayout.byteStride, 8, 'Buffer layout has correct stride');
  t.is(bufferLayout.attributes[1].format, 'unorm8', 'Attribute a has correct format');
  t.is(bufferLayout.attributes[1].byteOffset, 3, 'Attribute a has correct offset');

  attribute.setExternalBuffer({value: value32, offset: 2});
  bufferLayout = attribute.getBufferLayout();
  t.is(bufferLayout.byteStride, 16, 'Buffer layout has correct stride');
  t.is(bufferLayout.attributes[1].format, 'float32', 'Attribute a has correct format');
  t.is(bufferLayout.attributes[1].byteOffset, 6, 'Attribute a has correct offset');

  attribute2.setExternalBuffer(value32);
  bufferLayout = attribute2.getBufferLayout();
  t.is(bufferLayout.byteStride, 16, 'Buffer layout has correct stride');
  t.is(bufferLayout.attributes[2].format, 'float32x4', 'Attribute a has correct format');
  t.is(bufferLayout.attributes[2].byteOffset, 0, 'Attribute a has correct offset');
  t.is(bufferLayout.attributes[3].format, 'float32x4', 'Attribute a64Low has correct format');
  t.is(bufferLayout.attributes[3].byteOffset, 16, 'Attribute a64Low has correct offset');
  t.deepEqual(attribute2.getValue().a64Low, [0, 0, 0, 0], 'shaderAttribute low part is constant');

  attribute2.setExternalBuffer({value: value64, stride: 48, offset: 8});
  bufferLayout = attribute2.getBufferLayout();
  t.is(bufferLayout.byteStride, 48, 'Buffer layout has correct stride');
  t.is(bufferLayout.attributes[2].format, 'float32x4', 'Attribute a has correct format');
  t.is(bufferLayout.attributes[2].byteOffset, 8, 'Attribute a has correct offset');
  t.is(bufferLayout.attributes[3].format, 'float32x4', 'Attribute a64Low has correct format');
  t.is(bufferLayout.attributes[3].byteOffset, 24, 'Attribute a64Low has correct offset');
  t.ok(attribute2.getValue().a64Low instanceof Buffer, 'shaderAttribute low part is buffer');

  attribute.delete();
  attribute2.delete();

  t.end();
});

test('Attribute#setBinaryValue', t => {
  let attribute = new Attribute(device, {
    id: 'test-attribute',
    type: GL.FLOAT,
    size: 3,
    update: () => {}
  });
  let value = new Float32Array(12);

  attribute.setNeedsUpdate();
  t.notOk(attribute.setBinaryValue(null), 'should do nothing if setting external buffer to null');
  t.ok(attribute.needsUpdate(), 'attribute still needs update');

  const spy = makeSpy(attribute, 'setData');
  t.ok(attribute.setBinaryValue(value), 'should use external binary value');
  t.is(spy.callCount, 1, 'setData is called');
  t.notOk(attribute.needsUpdate(), 'attribute is updated');

  attribute.setNeedsUpdate();
  t.ok(attribute.setBinaryValue(value), 'should use external binary value');
  t.is(spy.callCount, 1, 'setData is called only once on the same data');
  t.notOk(attribute.needsUpdate(), 'attribute is updated');

  spy.reset();
  attribute.delete();

  attribute = new Attribute(device, {
    id: 'test-attribute',
    type: GL.FLOAT,
    size: 3,
    noAlloc: true,
    update: () => {}
  });
  attribute.setNeedsUpdate();
  t.notOk(attribute.setBinaryValue(value), 'should do nothing if noAlloc');
  t.ok(attribute.needsUpdate(), 'attribute still needs update');

  attribute = new Attribute(device, {
    id: 'test-attribute-with-transform',
    type: GL.UNSIGNED_BYTE,
    size: 4,
    defaultValue: [0, 0, 0, 255],
    transform: x => x + 1,
    update: () => {}
  });
  value = {value: new Uint8Array(12), size: 3};

  attribute.setNeedsUpdate();
  t.notOk(attribute.setBinaryValue(value), 'should require update');
  t.ok(attribute.state.binaryAccessor, 'binaryAccessor is assigned');
  t.ok(attribute.needsUpdate(), 'attribute still needs update');

  t.throws(
    () => attribute.setBinaryValue([0, 1, 2, 3]),
    'should throw if external value is invalid'
  );

  attribute.delete();
  t.end();
});

test('Attribute#doublePrecision', t0 => {
  const validateShaderAttributes = (t, attribute, is64Bit) => {
    const bufferLayout = attribute.getBufferLayout();
    t.deepEqual(
      bufferLayout.attributes.map(a => a.attribute),
      ['positions', 'positions64Low'],
      'buffer layout generated'
    );

    if (is64Bit) {
      t.is(bufferLayout.byteStride, 24, 'Buffer layout has correct stride');
      t.is(bufferLayout.attributes[0].byteOffset, 0, 'Attribute positions has correct offset');
      t.is(
        bufferLayout.attributes[1].byteOffset,
        12,
        'Attribute positions64Low has correct offset'
      );

      const values = attribute.getValue();
      t.is(values.positions, attribute.getBuffer(), 'positions value is buffer');
      t.is(values.positions64Low, attribute.getBuffer(), 'positions64Low value is buffer');
    } else {
      t.is(bufferLayout.byteStride, 12, 'Buffer layout has correct stride');
      t.is(bufferLayout.attributes[0].byteOffset, 0, 'Attribute positions has correct offset');

      const values = attribute.getValue();
      t.is(values.positions, attribute.getBuffer(), 'positions value is buffer');
      t.deepEqual(values.positions64Low, [0, 0, 0], 'positions64Low value is buffer');
    }
  };

  t0.test('Attribute#doublePrecision#fp64:true', t => {
    const attribute = new Attribute(device, {
      id: 'positions',
      type: GL.DOUBLE,
      size: 3,
      accessor: 'getPosition'
    });

    attribute.allocate(2);
    attribute.updateBuffer({
      numInstances: 2,
      data: [0, 1],
      props: {
        getPosition: d => [d, 1, 2]
      }
    });
    t.ok(attribute.value instanceof Float64Array, 'Attribute is Float64Array');
    t.deepEqual(attribute.value.slice(0, 6), [0, 1, 2, 1, 1, 2], 'Attribute value is populated');
    validateShaderAttributes(t, attribute, true);

    attribute.setExternalBuffer(new Uint32Array([3, 4, 5, 4, 4, 5]));
    t.ok(attribute.value instanceof Uint32Array, 'Attribute is Uint32Array');
    validateShaderAttributes(t, attribute, false);

    t.throws(
      () => attribute.setExternalBuffer(new Uint8Array([3, 4, 5, 4, 4, 5])),
      'should throw on invalid buffer'
    );

    attribute.setExternalBuffer(new Float64Array([3, 4, 5, 4, 4, 5]));
    t.ok(attribute.value instanceof Float64Array, 'Attribute is Float64Array');
    validateShaderAttributes(t, attribute, true);

    const buffer = device.createBuffer({byteLength: 12});
    attribute.setExternalBuffer(buffer);
    validateShaderAttributes(t, attribute, false);

    buffer.delete();
    attribute.delete();
    t.end();
  });

  t0.test('Attribute#doublePrecision#fp64:false', t => {
    const attribute = new Attribute(device, {
      id: 'positions',
      type: GL.DOUBLE,
      fp64: false,
      size: 3,
      accessor: 'getPosition'
    });

    attribute.allocate(2);
    attribute.updateBuffer({
      numInstances: 2,
      data: [0, 1],
      props: {
        getPosition: d => [d, 1, 2]
      }
    });
    t.ok(attribute.value instanceof Float32Array, 'Attribute is Float32Array');
    t.deepEqual(attribute.value.slice(0, 6), [0, 1, 2, 1, 1, 2], 'Attribute value is populated');
    validateShaderAttributes(t, attribute, false);

    attribute.setExternalBuffer(new Uint32Array([3, 4, 5, 4, 4, 5]));
    t.ok(attribute.value instanceof Uint32Array, 'Attribute is Uint32Array');
    validateShaderAttributes(t, attribute, false);

    t.throws(
      () => attribute.setExternalBuffer(new Uint8Array([3, 4, 5, 4, 4, 5])),
      'should throw on invalid buffer'
    );

    attribute.setExternalBuffer(new Float64Array([3, 4, 5, 4, 4, 5]));
    t.ok(attribute.value instanceof Float64Array, 'Attribute is Float64Array');
    validateShaderAttributes(t, attribute, true);

    const buffer = device.createBuffer({byteLength: 12});
    attribute.setExternalBuffer(buffer);
    validateShaderAttributes(t, attribute, false);

    buffer.delete();
    attribute.delete();
    t.end();
  });

  t0.end();
});

test('Attribute#updateBuffer', t => {
  const attribute = new Attribute(device, {
    id: 'positions',
    type: GL.DOUBLE,
    fp64: false,
    size: 3,
    accessor: 'getPosition'
  });

  t.is(attribute.getBounds(), null, 'Empty attribute does not have bounds');

  attribute.numInstances = 3;
  attribute.allocate(3);
  attribute.updateBuffer({
    numInstances: 3,
    data: [0, 1, 2],
    props: {
      getPosition: d => [d, 1, -1]
    }
  });

  let bounds = attribute.getBounds();
  t.deepEqual(
    bounds,
    [
      [0, 1, -1],
      [2, 1, -1]
    ],
    'Calculated attribute bounds'
  );
  t.is(bounds, attribute.getBounds(), 'bounds is cached');

  attribute.setNeedsUpdate();
  attribute.numInstances = 2;
  attribute.allocate(2);
  attribute.updateBuffer({
    numInstances: 2,
    data: [0, 1],
    props: {
      getPosition: d => [d, 1, 2]
    }
  });

  bounds = attribute.getBounds();
  t.deepEqual(
    bounds,
    [
      [0, 1, 2],
      [1, 1, 2]
    ],
    'Calculated attribute bounds'
  );
  t.is(bounds, attribute.getBounds(), 'bounds is cached');

  attribute.setNeedsUpdate();
  attribute.setConstantValue([-1, 0, 1]);

  bounds = attribute.getBounds();
  t.deepEqual(
    bounds,
    [
      [-1, 0, 1],
      [-1, 0, 1]
    ],
    'Calculated attribute bounds'
  );
  t.is(bounds, attribute.getBounds(), 'bounds is cached');

  attribute.delete();

  t.end();
});<|MERGE_RESOLUTION|>--- conflicted
+++ resolved
@@ -865,10 +865,6 @@
     }
   });
 
-<<<<<<< HEAD
-  const buffer = device.createBuffer({byteLength: 16});
-=======
->>>>>>> 4154c68d
   const value8 = new Uint8Array(16);
   const value32 = new Float32Array(16);
   const value64 = new Float64Array(16);
